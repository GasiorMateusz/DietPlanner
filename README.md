--- conflicted
+++ resolved
@@ -127,7 +127,6 @@
 The `package.json` file includes the following scripts for development and maintenance:
 
 **Development:**
-<<<<<<< HEAD
 - `npm run dev` - Starts the development server with hot-reloading
 - `npm run build` - Builds the application for production
 - `npm run preview` - Serves the production build locally for testing
@@ -150,17 +149,6 @@
 - `npm run test:e2e:debug` - Runs E2E tests in debug mode
 - `npm run test:e2e:headed` - Runs E2E tests in headed mode (visible browser)
 - `npm run test:all` - Runs all test suites (unit, integration, and E2E)
-=======
-- `npm run dev`: Starts the development server with hot-reloading.
-- `npm run build`: Builds the application for production.
-- `npm run preview`: Serves the production build locally for testing.
-- `npm run astro`: Accesses the Astro CLI for various commands.
-
-**Code Quality:**
-- `npm run lint`: Lints the codebase using ESLint.
-- `npm run lint:fix`: Lints the codebase and automatically fixes issues.
-- `npm run format`: Formats the code using Prettier.
->>>>>>> bbbe7927
 
 **Testing:**
 - `npm run test`: Runs all tests in watch mode.
