import { useState, useEffect, useRef, useMemo, useCallback } from "react";
import { Alert, AlertDescription } from "./ui/alert";
import { Button } from "./ui/button";
import { Textarea } from "./ui/textarea";
import { Input } from "./ui/input";
import { Label } from "./ui/label";
import { Checkbox } from "./ui/checkbox";
import { Dialog, DialogContent, DialogDescription, DialogFooter, DialogHeader, DialogTitle } from "./ui/dialog";
import { DailySummaryStaticDisplay } from "./DailySummaryStaticDisplay";
import { MealCardReadOnly } from "./MealCardReadOnly";
import { MessageItem } from "./MessageItem";
import { MultiDayMealPlanDisplay } from "./MultiDayMealPlanDisplay";
import { extractCurrentMealPlan, extractCurrentMultiDayPlan } from "../lib/utils/chat-helpers";
import { aiChatApi } from "@/lib/api/ai-chat.client";
import { multiDayPlansApi } from "@/lib/api/multi-day-plans.client";
import { useAIChatForm } from "./hooks/useAIChatForm";
import type {
  ChatMessage,
  UserChatMessage,
  AssistantChatMessage,
  MealPlanStartupData,
  MultiDayStartupFormData,
} from "../types";
import { useTranslation } from "@/lib/i18n/useTranslation";
import type { TranslationKey } from "@/lib/i18n/types";
import plTranslations from "@/lib/i18n/translations/pl.json";
import enTranslations from "@/lib/i18n/translations/en.json";

/**
 * State structure for managing chat state.
 */
interface ChatState {
  messageHistory: ChatMessage[];
  isLoading: boolean;
  error: string | null;
  errorKey: TranslationKey | null; // Store translation key for errors that should be translated
  promptCount: number;
}

interface AIChatInterfaceProps {
  editMode?: boolean;
  existingPlanId?: string;
}

export default function AIChatInterface({ editMode = false, existingPlanId }: AIChatInterfaceProps) {
  const { t } = useTranslation();
  const [chatState, setChatState] = useState<ChatState>({
    messageHistory: [],
    isLoading: false,
    error: null,
    errorKey: null,
    promptCount: 0,
  });
  const [sessionId, setSessionId] = useState<string | null>(null);
  const [startupData, setStartupData] = useState<MealPlanStartupData | MultiDayStartupFormData | null>(null);
  const [savePlanModalOpen, setSavePlanModalOpen] = useState(false);
  const [planName, setPlanName] = useState("");
  const [isSavingPlan, setIsSavingPlan] = useState(false);
  const [existingPlanName, setExistingPlanName] = useState<string | null>(null);
  const [createNewPlan, setCreateNewPlan] = useState(false);
  const messageEndRef = useRef<HTMLDivElement>(null);
  const initializationAttemptedRef = useRef(false);

  const isMultiDayPlan = useMemo(() => {
    // For edit mode, we always use multi_day_plan structure (even for 1-day plans)
    // Check message history first to see what structure we actually have
    if (editMode) {
      if (chatState.messageHistory.length > 0) {
        const lastMessage = chatState.messageHistory[chatState.messageHistory.length - 1];
        if (lastMessage.role === "assistant") {
          if (lastMessage.content.includes('"multi_day_plan"')) {
            return true;
          }
          if (lastMessage.content.includes('"meal_plan"') && !lastMessage.content.includes('"multi_day_plan"')) {
            return false;
          }
        }
      }
      // If we're in edit mode but no message history yet, assume multi_day_plan structure
      // (since we always create multi_day_plan structure in edit mode)
      return true;
    }
    // For create mode, use startup data
    return startupData !== null && "number_of_days" in startupData && startupData.number_of_days > 1;
  }, [startupData, editMode, chatState.messageHistory]);

  const { form, handleSubmit, maxLength } = useAIChatForm(async (message) => {
    if (!sessionId) {
      setChatState((prev) => ({
        ...prev,
        error: null,
        errorKey: "chat.noSession",
      }));
      return;
    }

    setChatState((prev) => ({ ...prev, error: null, errorKey: null }));

    const userMessage: UserChatMessage = {
      role: "user",
      content: message,
    };

    setChatState((prev) => ({
      ...prev,
      messageHistory: [...prev.messageHistory, userMessage],
      isLoading: true,
    }));

    try {
      const response = await aiChatApi.sendMessage(sessionId, { message: userMessage });

      setChatState((prev) => ({
        ...prev,
        messageHistory: [...prev.messageHistory, response.message],
        promptCount: response.prompt_count,
        isLoading: false,
      }));
    } catch (error) {
      console.error("Error sending message:", error);
      const errorMessage = error instanceof Error ? error.message : null;
      const errorKey = error instanceof Error ? null : "chat.sendError";

      if (errorMessage && (errorMessage.includes("Session not found") || errorMessage.includes("not found"))) {
        setSessionId(null);
      }

      setChatState((prev) => ({
        ...prev,
        isLoading: false,
        error: errorMessage,
        errorKey,
      }));

      form.setValue("message", message);
    }
  });

  const initializeChat = useCallback(async () => {
    if (initializationAttemptedRef.current || sessionId !== null) {
      return;
    }

    initializationAttemptedRef.current = true;

    try {
      // Edit mode: Load existing plan
      if (editMode && existingPlanId) {
        setChatState((prev) => ({ ...prev, isLoading: true, error: null, errorKey: null }));

        const existingPlan = await multiDayPlansApi.getById(existingPlanId);

        // Store existing plan name for rename functionality
        setExistingPlanName(existingPlan.name);

        // Extract startup data from first day plan (they should all have similar startup data)
        const firstDay = existingPlan.days[0];
        if (!firstDay) {
          throw new Error("Plan has no days");
        }

        const extractedStartupData: MultiDayStartupFormData = {
          patient_age: firstDay.day_plan.patient_age,
          patient_weight: firstDay.day_plan.patient_weight,
          patient_height: firstDay.day_plan.patient_height,
          activity_level: firstDay.day_plan.activity_level,
          target_kcal: firstDay.day_plan.target_kcal,
          target_macro_distribution: firstDay.day_plan.target_macro_distribution,
          meal_names: firstDay.day_plan.meal_names,
          exclusions_guidelines: existingPlan.common_exclusions_guidelines || firstDay.day_plan.exclusions_guidelines,
          number_of_days: existingPlan.number_of_days,
          ensure_meal_variety: true, // Default, we don't store this
          different_guidelines_per_day: false, // Default
        };

        setStartupData(extractedStartupData);

        // Format existing plan as multi-day plan JSON structure for AI
        // Get translated comment based on current language
        // Read language directly from localStorage to ensure we get the correct language
        // even if the translation context hasn't fully loaded yet
        const currentLanguage =
          typeof window !== "undefined" ? (localStorage.getItem("app-language") as "en" | "pl" | null) || "en" : "en";
        // Use translations directly to avoid timing issues with translation context
        const translations = currentLanguage === "pl" ? plTranslations : enTranslations;
        const editCommentText =
          (translations["chat.editModeComment"] as string) ||
          (currentLanguage === "pl"
            ? "To jest aktualny {days}-dniowy plan żywieniowy. Możesz pomóc go zmodyfikować na podstawie próśb użytkownika."
            : "This is the current {days}-day meal plan. You can help modify it based on the user's requests.");
        const editComment = editCommentText.replace("{days}", existingPlan.number_of_days.toString());

        const multiDayPlanJson = {
          multi_day_plan: {
            days: existingPlan.days.map((day) => ({
              day_number: day.day_number,
              name: day.day_plan.name || undefined,
              meal_plan: {
                daily_summary: day.day_plan.plan_content.daily_summary,
                meals: day.day_plan.plan_content.meals.map((meal) => ({
                  name: meal.name,
                  ingredients: meal.ingredients,
                  preparation: meal.preparation,
                  summary: {
                    kcal: meal.summary.kcal,
                    protein: meal.summary.p,
                    fat: meal.summary.f,
                    carb: meal.summary.c,
                  },
                })),
              },
            })),
            summary: {
              number_of_days: existingPlan.number_of_days,
              average_kcal: existingPlan.average_kcal ?? 0,
              average_proteins: existingPlan.average_proteins ?? 0,
              average_fats: existingPlan.average_fats ?? 0,
              average_carbs: existingPlan.average_carbs ?? 0,
            },
          },
          comments: editComment,
        };

        // Create AI session with startup data
        const response = await aiChatApi.createSession(extractedStartupData);
        setSessionId(response.session_id);

        // Create initial assistant message with existing plan
        const initialMessage: AssistantChatMessage = {
          role: "assistant",
          content: JSON.stringify(multiDayPlanJson, null, 2),
        };

        setChatState((prev) => ({
          ...prev,
          messageHistory: [initialMessage],
          promptCount: response.prompt_count,
          isLoading: false,
        }));

        return;
      }

      // Create mode: Use startup data from sessionStorage
      const storedData = sessionStorage.getItem("mealPlanStartupData");
      if (!storedData) {
        setChatState((prev) => ({
          ...prev,
          error: null,
          errorKey: "chat.noStartupData",
        }));
        return;
      }

      const data: MealPlanStartupData | MultiDayStartupFormData = JSON.parse(storedData);
      setStartupData(data);

      const response = await aiChatApi.createSession(data);
      setSessionId(response.session_id);

      setChatState((prev) => ({
        ...prev,
        messageHistory: [response.message],
        promptCount: response.prompt_count,
      }));

      sessionStorage.removeItem("mealPlanStartupData");
    } catch (error) {
      console.error("Failed to initialize chat:", error);
      setChatState((prev) => ({
        ...prev,
        isLoading: false,
        error: error instanceof Error ? error.message : null,
        errorKey: error instanceof Error ? null : "chat.initError",
      }));
      initializationAttemptedRef.current = false;
    }
<<<<<<< HEAD
  }, [sessionId, editMode, existingPlanId, t]);
=======
  }, [sessionId, editMode, existingPlanId]);
>>>>>>> 1b821e42

  useEffect(() => {
    initializeChat();
  }, [initializeChat]);

  useEffect(() => {
    if (messageEndRef.current) {
      messageEndRef.current.scrollIntoView({ behavior: "smooth" });
    }
  }, [chatState.messageHistory]);

  const handleAccept = async () => {
    if (!sessionId) {
      setChatState((prev) => ({
        ...prev,
        error: null,
        errorKey: "chat.noSession",
      }));
      return;
    }

    // For edit mode, show modal with existing plan name pre-filled
    if (editMode && existingPlanId) {
      // Pre-fill with existing plan name or default
      setPlanName(existingPlanName || "");
      setSavePlanModalOpen(true);
      return;
    }
<<<<<<< HEAD

    // For create mode, show modal to get plan name
    if (isMultiDayPlan) {
      const multiDayPlan = currentMultiDayPlan;
      if (!multiDayPlan || !startupData || !("number_of_days" in startupData)) {
        setChatState((prev) => ({
          ...prev,
          error: null,
          errorKey: "chat.noPlanToAccept",
        }));
        return;
      }
      // Show modal for multi-day plan creation
      setPlanName(
        `Meal Plan - ${startupData.number_of_days} ${startupData.number_of_days === 1 ? t("startup.day") : t("startup.days")}`
      );
      setSavePlanModalOpen(true);
    } else {
      // Single-day plan - show modal
      setPlanName("");
      setSavePlanModalOpen(true);
    }
  };

=======

    // For create mode, show modal to get plan name
    if (isMultiDayPlan) {
      const multiDayPlan = currentMultiDayPlan;
      if (!multiDayPlan || !startupData || !("number_of_days" in startupData)) {
        setChatState((prev) => ({
          ...prev,
          error: null,
          errorKey: "chat.noPlanToAccept",
        }));
        return;
      }
      // Show modal for multi-day plan creation
      setPlanName(
        `Meal Plan - ${startupData.number_of_days} ${startupData.number_of_days === 1 ? t("startup.day") : t("startup.days")}`
      );
      setSavePlanModalOpen(true);
    } else {
      // Single-day plan - show modal
      setPlanName("");
      setSavePlanModalOpen(true);
    }
  };

>>>>>>> 1b821e42
  const savePlanWithName = async (providedName: string | null) => {
    if (!sessionId) {
      setChatState((prev) => ({
        ...prev,
        error: null,
        errorKey: "chat.noSession",
      }));
      return;
    }

    try {
      setIsSavingPlan(true);
      setChatState((prev) => ({ ...prev, isLoading: true, error: null, errorKey: null }));

      if (isMultiDayPlan) {
        const multiDayPlan = currentMultiDayPlan;
        if (!multiDayPlan || !startupData) {
          setChatState((prev) => ({
            ...prev,
            error: null,
            errorKey: "chat.noPlanToAccept",
          }));
          setIsSavingPlan(false);
          return;
        }

        // Debug: Log extracted multi-day plan
        // eslint-disable-next-line no-console
        console.log("[savePlanWithName] Extracted multi-day plan:", {
          totalDays: multiDayPlan.days.length,
          dayNumbers: multiDayPlan.days.map((d) => d.day_number),
          summary: multiDayPlan.summary,
        });

        // Calculate number_of_days from actual day plans (may have changed during conversation)
        const calculatedNumberOfDays = multiDayPlan.days.length;

        const dayPlansData = multiDayPlan.days.map((day) => ({
          day_number: day.day_number,
          plan_content: day.plan_content,
          startup_data: {
            patient_age: startupData.patient_age,
            patient_weight: startupData.patient_weight,
            patient_height: startupData.patient_height,
            activity_level: startupData.activity_level,
            target_kcal: startupData.target_kcal,
            target_macro_distribution: startupData.target_macro_distribution,
            meal_names: startupData.meal_names,
            exclusions_guidelines: startupData.exclusions_guidelines,
          },
          name: day.name,
        }));
<<<<<<< HEAD

        // Debug: Log prepared day plans data
        // eslint-disable-next-line no-console
        console.log("[savePlanWithName] Prepared day plans data:", {
          count: dayPlansData.length,
          dayNumbers: dayPlansData.map((d) => d.day_number),
          dayNames: dayPlansData.map((d) => d.name),
        });

        if (editMode && existingPlanId && !createNewPlan) {
          // Update existing plan
          const finalPlanName = providedName || planName || existingPlanName || "Meal Plan";

          const updateCommand = {
            name: finalPlanName,
            day_plans: dayPlansData,
            common_exclusions_guidelines: startupData.exclusions_guidelines,
            common_allergens: null,
          };

          // Debug: Log update command before sending
          // eslint-disable-next-line no-console
          console.log("[savePlanWithName] Update command:", {
            plan_id: existingPlanId,
            name: updateCommand.name,
            day_plans_count: updateCommand.day_plans.length,
            day_plans_day_numbers: updateCommand.day_plans.map((d) => d.day_number),
          });

          const response = await multiDayPlansApi.update(existingPlanId, updateCommand);
          window.location.href = `/app/view/${response.id}`;
        } else {
          // Create new plan with provided name
          const finalPlanName =
            providedName ||
            planName ||
            `Meal Plan - ${calculatedNumberOfDays} ${calculatedNumberOfDays === 1 ? t("startup.day") : t("startup.days")}`;

          const createCommand = {
            name: finalPlanName,
            source_chat_session_id: sessionId,
            number_of_days: calculatedNumberOfDays,
            common_exclusions_guidelines: startupData.exclusions_guidelines,
            common_allergens: null,
            day_plans: dayPlansData,
          };

          // Debug: Log create command before sending
          // eslint-disable-next-line no-console
          console.log("[savePlanWithName] Create command:", {
            name: createCommand.name,
            number_of_days: createCommand.number_of_days,
            day_plans_count: createCommand.day_plans.length,
            day_plans_day_numbers: createCommand.day_plans.map((d) => d.day_number),
          });

          const response = await multiDayPlansApi.create(createCommand);
          window.location.href = `/app/view/${response.id}`;
        }
      } else {
        // Single-day plan - convert to multi-day plan format and save directly
        const mealPlan = currentMealPlan;
        if (!mealPlan || !startupData) {
          setChatState((prev) => ({
            ...prev,
            error: null,
            errorKey: "chat.noPlanToAccept",
          }));
          setIsSavingPlan(false);
          return;
        }

        // Convert single-day plan to multi-day plan format (1 day)
        const finalPlanName = providedName || planName || `Meal Plan - 1 ${t("startup.day")}`;

        const createCommand = {
          name: finalPlanName,
          source_chat_session_id: sessionId,
          number_of_days: 1,
          common_exclusions_guidelines: startupData.exclusions_guidelines,
          common_allergens: null,
          day_plans: [
            {
              day_number: 1,
              plan_content: {
                daily_summary: mealPlan.dailySummary,
                meals: mealPlan.meals,
              },
              startup_data: {
                patient_age: startupData.patient_age,
                patient_weight: startupData.patient_weight,
                patient_height: startupData.patient_height,
                activity_level: startupData.activity_level,
                target_kcal: startupData.target_kcal,
                target_macro_distribution: startupData.target_macro_distribution,
                meal_names: startupData.meal_names,
                exclusions_guidelines: startupData.exclusions_guidelines,
              },
            },
          ],
        };

        const response = await multiDayPlansApi.create(createCommand);
        window.location.href = `/app/view/${response.id}`;
      }
    } catch (error) {
      console.error(`Error ${editMode ? "updating" : "creating"} meal plan:`, error);
      const errorMessage = error instanceof Error ? error.message : null;
      const errorKey = error instanceof Error ? null : "chat.acceptError";
      setChatState((prev) => ({
        ...prev,
        isLoading: false,
        error: errorMessage,
        errorKey,
      }));
      setIsSavingPlan(false);
    }
  };

=======

        // Debug: Log prepared day plans data
        // eslint-disable-next-line no-console
        console.log("[savePlanWithName] Prepared day plans data:", {
          count: dayPlansData.length,
          dayNumbers: dayPlansData.map((d) => d.day_number),
          dayNames: dayPlansData.map((d) => d.name),
        });

        if (editMode && existingPlanId && !createNewPlan) {
          // Update existing plan
          const finalPlanName = providedName || planName || existingPlanName || "Meal Plan";

          const updateCommand = {
            name: finalPlanName,
            day_plans: dayPlansData,
            common_exclusions_guidelines: startupData.exclusions_guidelines,
            common_allergens: null,
          };

          // Debug: Log update command before sending
          // eslint-disable-next-line no-console
          console.log("[savePlanWithName] Update command:", {
            plan_id: existingPlanId,
            name: updateCommand.name,
            day_plans_count: updateCommand.day_plans.length,
            day_plans_day_numbers: updateCommand.day_plans.map((d) => d.day_number),
          });

          const response = await multiDayPlansApi.update(existingPlanId, updateCommand);
          window.location.href = `/app/view/${response.id}`;
        } else {
          // Create new plan with provided name
          const finalPlanName =
            providedName ||
            planName ||
            `Meal Plan - ${calculatedNumberOfDays} ${calculatedNumberOfDays === 1 ? t("startup.day") : t("startup.days")}`;

          const createCommand = {
            name: finalPlanName,
            source_chat_session_id: sessionId,
            number_of_days: calculatedNumberOfDays,
            common_exclusions_guidelines: startupData.exclusions_guidelines,
            common_allergens: null,
            day_plans: dayPlansData,
          };

          // Debug: Log create command before sending
          // eslint-disable-next-line no-console
          console.log("[savePlanWithName] Create command:", {
            name: createCommand.name,
            number_of_days: createCommand.number_of_days,
            day_plans_count: createCommand.day_plans.length,
            day_plans_day_numbers: createCommand.day_plans.map((d) => d.day_number),
          });

          const response = await multiDayPlansApi.create(createCommand);
          window.location.href = `/app/view/${response.id}`;
        }
      } else {
        // Single-day plan - convert to multi-day plan format and save directly
        const mealPlan = currentMealPlan;
        if (!mealPlan || !startupData) {
          setChatState((prev) => ({
            ...prev,
            error: null,
            errorKey: "chat.noPlanToAccept",
          }));
          setIsSavingPlan(false);
          return;
        }

        // Convert single-day plan to multi-day plan format (1 day)
        const finalPlanName = providedName || planName || `Meal Plan - 1 ${t("startup.day")}`;

        const createCommand = {
          name: finalPlanName,
          source_chat_session_id: sessionId,
          number_of_days: 1,
          common_exclusions_guidelines: startupData.exclusions_guidelines,
          common_allergens: null,
          day_plans: [
            {
              day_number: 1,
              plan_content: {
                daily_summary: mealPlan.dailySummary,
                meals: mealPlan.meals,
              },
              startup_data: {
                patient_age: startupData.patient_age,
                patient_weight: startupData.patient_weight,
                patient_height: startupData.patient_height,
                activity_level: startupData.activity_level,
                target_kcal: startupData.target_kcal,
                target_macro_distribution: startupData.target_macro_distribution,
                meal_names: startupData.meal_names,
                exclusions_guidelines: startupData.exclusions_guidelines,
              },
            },
          ],
        };

        const response = await multiDayPlansApi.create(createCommand);
        window.location.href = `/app/view/${response.id}`;
      }
    } catch (error) {
      // eslint-disable-next-line no-console
      console.error(`Error ${editMode ? "updating" : "creating"} meal plan:`, error);
      const errorMessage = error instanceof Error ? error.message : null;
      const errorKey = error instanceof Error ? null : "chat.acceptError";
      setChatState((prev) => ({
        ...prev,
        isLoading: false,
        error: errorMessage,
        errorKey,
      }));
      setIsSavingPlan(false);
    }
  };

>>>>>>> 1b821e42
  const handleSavePlanModalSubmit = (e: React.FormEvent) => {
    e.preventDefault();
    if (!planName.trim()) {
      return;
    }
    setSavePlanModalOpen(false);
    savePlanWithName(planName.trim());
    // Reset checkbox state after submission
    setCreateNewPlan(false);
  };

  const handleKeyDown = (e: React.KeyboardEvent<HTMLTextAreaElement>) => {
    if (e.key === "Enter" && (e.ctrlKey || e.metaKey)) {
      e.preventDefault();
      (e.currentTarget.form as HTMLFormElement)?.requestSubmit();
    }
  };

  const currentMealPlan = useMemo(() => {
    if (isMultiDayPlan) return null;
    return extractCurrentMealPlan(chatState.messageHistory);
  }, [chatState.messageHistory, isMultiDayPlan]);

  const currentMultiDayPlan = useMemo(() => {
    if (!isMultiDayPlan) return null;
    return extractCurrentMultiDayPlan(chatState.messageHistory);
  }, [chatState.messageHistory, isMultiDayPlan]);

  if (chatState.messageHistory.length === 0 && !chatState.error) {
    return (
      <div className="container mx-auto p-4 sm:p-8 max-w-4xl">
        <div className="text-center py-20">
          <p className="text-muted-foreground" data-testid="ai-chat-initializing">
            {t("chat.initializing")}
          </p>
        </div>
      </div>
    );
  }

  return (
    <div className="container mx-auto p-4 sm:p-8 max-w-4xl" data-testid="ai-chat-interface">
      <Alert className="mb-6">
        <AlertDescription>{t("chat.aiDisclaimer")}</AlertDescription>
      </Alert>

      {(chatState.error || chatState.errorKey) && (
        <Alert className="mb-6 border-destructive bg-destructive/10 text-destructive">
          <AlertDescription className="flex items-center justify-between gap-4">
            <span>{chatState.errorKey ? t(chatState.errorKey) : chatState.error}</span>
            {(!sessionId ||
              (chatState.error &&
                (chatState.error.includes("Session not found") || chatState.error.includes("not found"))) ||
              chatState.errorKey === "chat.noStartupData" ||
              chatState.errorKey === "chat.noSession") && (
              <Button
                variant="outline"
                size="sm"
                onClick={() => {
                  window.location.href = "/app/dashboard";
                }}
              >
                {t("chat.goToDashboard")}
              </Button>
            )}
          </AlertDescription>
        </Alert>
      )}

      {isMultiDayPlan && currentMultiDayPlan ? (
        <div className="mb-6 space-y-4 border rounded-lg p-6 bg-background">
          <h2 className="text-2xl font-bold">{t("chat.currentPlan")}</h2>
          <MultiDayMealPlanDisplay planData={currentMultiDayPlan} />
        </div>
      ) : isMultiDayPlan && !currentMultiDayPlan && chatState.messageHistory.length > 0 ? (
        <Alert className="mb-6 border-yellow-500 bg-yellow-500/10 text-yellow-600 dark:text-yellow-400">
          <AlertDescription>
            {t("chat.multiDayPlanParseError") ||
              "Unable to display multi-day plan. The AI response may be in an incorrect format. Please try creating a new plan from the dashboard."}
          </AlertDescription>
        </Alert>
      ) : currentMealPlan && !isMultiDayPlan ? (
        <div className="mb-6 space-y-4 border rounded-lg p-6 bg-background">
          <h2 className="text-2xl font-bold">{t("chat.currentPlan")}</h2>

          {/* Daily Summary */}
          <DailySummaryStaticDisplay summary={currentMealPlan.dailySummary} />

          {/* Meals List */}
          <div className="space-y-4">
            <h3 className="text-xl font-semibold">{t("chat.meals")}</h3>
            {currentMealPlan.meals.length > 0 ? (
              <div className="space-y-4">
                {currentMealPlan.meals.map((meal, index) => (
                  <MealCardReadOnly key={index} meal={meal} mealIndex={index} />
                ))}
              </div>
            ) : (
              <div className="text-center py-8 text-muted-foreground">{t("chat.noMeals")}</div>
            )}
          </div>
        </div>
      ) : null}

      <div
        className="space-y-4 mb-6 min-h-[400px] max-h-[600px] overflow-y-auto p-4 border rounded-lg bg-background"
        data-testid="ai-chat-message-history"
      >
        {chatState.messageHistory.map((message, index) => (
          <MessageItem key={index} message={message} />
        ))}
        <div ref={messageEndRef} />
      </div>

      <form onSubmit={handleSubmit} className="space-y-4" data-testid="ai-chat-message-form">
        <div className="space-y-2">
          <Textarea
            {...form.register("message")}
            onKeyDown={handleKeyDown}
            placeholder={t("chat.placeholder")}
            disabled={chatState.isLoading || !sessionId}
            className="min-h-[100px] resize-none"
            maxLength={maxLength}
            data-testid="ai-chat-message-input"
          />
          {form.formState.errors.message && (
            <p className="text-sm text-destructive">{form.formState.errors.message.message}</p>
          )}
          <div className="flex justify-between items-center text-sm text-muted-foreground">
            <span>{t("chat.sendHint")}</span>
            <span>
              {form.watch("message").length} / {maxLength}
            </span>
          </div>
        </div>
        <div className="flex gap-2">
          <Button
            type="submit"
            disabled={!form.watch("message").trim() || chatState.isLoading || !sessionId || !form.formState.isValid}
            className="flex-1"
            data-testid="ai-chat-send-button"
          >
            {chatState.isLoading ? t("chat.sending") : t("chat.send")}
          </Button>
          <Button
            type="button"
            variant="default"
            onClick={handleAccept}
            disabled={chatState.isLoading || !sessionId}
            data-testid="ai-chat-accept-button"
          >
            {t("chat.acceptButton")}
          </Button>
        </div>
      </form>

      {chatState.promptCount > 0 && (
        <div className="mt-4 text-center text-sm text-muted-foreground">
          {t("chat.promptsSent")} {chatState.promptCount}
        </div>
      )}

      {/* Save Plan Modal */}
      <Dialog
        open={savePlanModalOpen}
        onOpenChange={(open) => {
          setSavePlanModalOpen(open);
          if (!open) {
            // Reset checkbox when modal is closed
            setCreateNewPlan(false);
          }
        }}
      >
        <DialogContent data-testid="save-plan-modal">
          <DialogHeader>
            <DialogTitle>
              {editMode
                ? t("chat.savePlanModal.editTitle") || t("chat.savePlanModal.title")
                : t("chat.savePlanModal.title")}
            </DialogTitle>
            <DialogDescription>
              {editMode
                ? t("chat.savePlanModal.editDescription") || t("chat.savePlanModal.description")
                : t("chat.savePlanModal.description")}
            </DialogDescription>
          </DialogHeader>
          <form onSubmit={handleSavePlanModalSubmit} className="space-y-4">
            <div className="space-y-2">
              <Label htmlFor="plan-name-modal">
                {t("chat.savePlanModal.planName")} <span className="text-destructive">*</span>
              </Label>
              <Input
                id="plan-name-modal"
                data-testid="plan-name-modal-input"
                value={planName}
                onChange={(e) => setPlanName(e.target.value)}
                placeholder={t("chat.savePlanModal.planNamePlaceholder")}
                disabled={isSavingPlan}
<<<<<<< HEAD
=======
                // eslint-disable-next-line jsx-a11y/no-autofocus
                autoFocus
>>>>>>> 1b821e42
                required
              />
            </div>
            {editMode && (
              <div className="flex items-start space-x-2 space-y-0 rounded-md border p-4">
                <Checkbox
                  id="create-new-plan"
                  checked={createNewPlan}
                  onCheckedChange={(checked) => setCreateNewPlan(checked === true)}
                  disabled={isSavingPlan}
                />
                <div className="space-y-1 leading-none">
                  <Label
                    htmlFor="create-new-plan"
                    className="text-sm font-medium leading-none peer-disabled:cursor-not-allowed peer-disabled:opacity-70 cursor-pointer"
                  >
                    {t("chat.savePlanModal.createNew")}
                  </Label>
                  <p className="text-xs text-muted-foreground">{t("chat.savePlanModal.createNewDescription")}</p>
                </div>
              </div>
            )}
            <DialogFooter>
              <Button
                type="button"
                variant="outline"
                onClick={() => setSavePlanModalOpen(false)}
                disabled={isSavingPlan}
              >
                {t("chat.savePlanModal.cancel")}
              </Button>
              <Button type="submit" disabled={!planName.trim() || isSavingPlan} data-testid="save-plan-modal-submit">
                {isSavingPlan ? t("chat.savePlanModal.saving") : t("chat.savePlanModal.save")}
              </Button>
            </DialogFooter>
          </form>
        </DialogContent>
      </Dialog>
    </div>
  );
}<|MERGE_RESOLUTION|>--- conflicted
+++ resolved
@@ -275,11 +275,7 @@
       }));
       initializationAttemptedRef.current = false;
     }
-<<<<<<< HEAD
-  }, [sessionId, editMode, existingPlanId, t]);
-=======
   }, [sessionId, editMode, existingPlanId]);
->>>>>>> 1b821e42
 
   useEffect(() => {
     initializeChat();
@@ -308,7 +304,6 @@
       setSavePlanModalOpen(true);
       return;
     }
-<<<<<<< HEAD
 
     // For create mode, show modal to get plan name
     if (isMultiDayPlan) {
@@ -333,32 +328,6 @@
     }
   };
 
-=======
-
-    // For create mode, show modal to get plan name
-    if (isMultiDayPlan) {
-      const multiDayPlan = currentMultiDayPlan;
-      if (!multiDayPlan || !startupData || !("number_of_days" in startupData)) {
-        setChatState((prev) => ({
-          ...prev,
-          error: null,
-          errorKey: "chat.noPlanToAccept",
-        }));
-        return;
-      }
-      // Show modal for multi-day plan creation
-      setPlanName(
-        `Meal Plan - ${startupData.number_of_days} ${startupData.number_of_days === 1 ? t("startup.day") : t("startup.days")}`
-      );
-      setSavePlanModalOpen(true);
-    } else {
-      // Single-day plan - show modal
-      setPlanName("");
-      setSavePlanModalOpen(true);
-    }
-  };
-
->>>>>>> 1b821e42
   const savePlanWithName = async (providedName: string | null) => {
     if (!sessionId) {
       setChatState((prev) => ({
@@ -411,7 +380,6 @@
           },
           name: day.name,
         }));
-<<<<<<< HEAD
 
         // Debug: Log prepared day plans data
         // eslint-disable-next-line no-console
@@ -518,126 +486,6 @@
         window.location.href = `/app/view/${response.id}`;
       }
     } catch (error) {
-      console.error(`Error ${editMode ? "updating" : "creating"} meal plan:`, error);
-      const errorMessage = error instanceof Error ? error.message : null;
-      const errorKey = error instanceof Error ? null : "chat.acceptError";
-      setChatState((prev) => ({
-        ...prev,
-        isLoading: false,
-        error: errorMessage,
-        errorKey,
-      }));
-      setIsSavingPlan(false);
-    }
-  };
-
-=======
-
-        // Debug: Log prepared day plans data
-        // eslint-disable-next-line no-console
-        console.log("[savePlanWithName] Prepared day plans data:", {
-          count: dayPlansData.length,
-          dayNumbers: dayPlansData.map((d) => d.day_number),
-          dayNames: dayPlansData.map((d) => d.name),
-        });
-
-        if (editMode && existingPlanId && !createNewPlan) {
-          // Update existing plan
-          const finalPlanName = providedName || planName || existingPlanName || "Meal Plan";
-
-          const updateCommand = {
-            name: finalPlanName,
-            day_plans: dayPlansData,
-            common_exclusions_guidelines: startupData.exclusions_guidelines,
-            common_allergens: null,
-          };
-
-          // Debug: Log update command before sending
-          // eslint-disable-next-line no-console
-          console.log("[savePlanWithName] Update command:", {
-            plan_id: existingPlanId,
-            name: updateCommand.name,
-            day_plans_count: updateCommand.day_plans.length,
-            day_plans_day_numbers: updateCommand.day_plans.map((d) => d.day_number),
-          });
-
-          const response = await multiDayPlansApi.update(existingPlanId, updateCommand);
-          window.location.href = `/app/view/${response.id}`;
-        } else {
-          // Create new plan with provided name
-          const finalPlanName =
-            providedName ||
-            planName ||
-            `Meal Plan - ${calculatedNumberOfDays} ${calculatedNumberOfDays === 1 ? t("startup.day") : t("startup.days")}`;
-
-          const createCommand = {
-            name: finalPlanName,
-            source_chat_session_id: sessionId,
-            number_of_days: calculatedNumberOfDays,
-            common_exclusions_guidelines: startupData.exclusions_guidelines,
-            common_allergens: null,
-            day_plans: dayPlansData,
-          };
-
-          // Debug: Log create command before sending
-          // eslint-disable-next-line no-console
-          console.log("[savePlanWithName] Create command:", {
-            name: createCommand.name,
-            number_of_days: createCommand.number_of_days,
-            day_plans_count: createCommand.day_plans.length,
-            day_plans_day_numbers: createCommand.day_plans.map((d) => d.day_number),
-          });
-
-          const response = await multiDayPlansApi.create(createCommand);
-          window.location.href = `/app/view/${response.id}`;
-        }
-      } else {
-        // Single-day plan - convert to multi-day plan format and save directly
-        const mealPlan = currentMealPlan;
-        if (!mealPlan || !startupData) {
-          setChatState((prev) => ({
-            ...prev,
-            error: null,
-            errorKey: "chat.noPlanToAccept",
-          }));
-          setIsSavingPlan(false);
-          return;
-        }
-
-        // Convert single-day plan to multi-day plan format (1 day)
-        const finalPlanName = providedName || planName || `Meal Plan - 1 ${t("startup.day")}`;
-
-        const createCommand = {
-          name: finalPlanName,
-          source_chat_session_id: sessionId,
-          number_of_days: 1,
-          common_exclusions_guidelines: startupData.exclusions_guidelines,
-          common_allergens: null,
-          day_plans: [
-            {
-              day_number: 1,
-              plan_content: {
-                daily_summary: mealPlan.dailySummary,
-                meals: mealPlan.meals,
-              },
-              startup_data: {
-                patient_age: startupData.patient_age,
-                patient_weight: startupData.patient_weight,
-                patient_height: startupData.patient_height,
-                activity_level: startupData.activity_level,
-                target_kcal: startupData.target_kcal,
-                target_macro_distribution: startupData.target_macro_distribution,
-                meal_names: startupData.meal_names,
-                exclusions_guidelines: startupData.exclusions_guidelines,
-              },
-            },
-          ],
-        };
-
-        const response = await multiDayPlansApi.create(createCommand);
-        window.location.href = `/app/view/${response.id}`;
-      }
-    } catch (error) {
       // eslint-disable-next-line no-console
       console.error(`Error ${editMode ? "updating" : "creating"} meal plan:`, error);
       const errorMessage = error instanceof Error ? error.message : null;
@@ -652,7 +500,6 @@
     }
   };
 
->>>>>>> 1b821e42
   const handleSavePlanModalSubmit = (e: React.FormEvent) => {
     e.preventDefault();
     if (!planName.trim()) {
@@ -851,11 +698,8 @@
                 onChange={(e) => setPlanName(e.target.value)}
                 placeholder={t("chat.savePlanModal.planNamePlaceholder")}
                 disabled={isSavingPlan}
-<<<<<<< HEAD
-=======
                 // eslint-disable-next-line jsx-a11y/no-autofocus
                 autoFocus
->>>>>>> 1b821e42
                 required
               />
             </div>
