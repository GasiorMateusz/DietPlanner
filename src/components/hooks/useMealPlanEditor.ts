--- conflicted
+++ resolved
@@ -281,8 +281,6 @@
     }
   }, [form, dailySummary, mode, sessionId, startupData, mealPlanId]);
 
-<<<<<<< HEAD
-=======
   /**
    * Handles export button click (Edit Mode only).
    */
@@ -310,7 +308,6 @@
     }
   }, [mealPlanId]);
 
->>>>>>> 2e47ab9a
   return {
     form,
     fields,
